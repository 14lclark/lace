"""The main interface to Lace models."""
import itertools as it
from typing import TYPE_CHECKING, Optional, Union

import pandas as pd
import plotly.express as px
import polars as pl

from lace import core, utils

if TYPE_CHECKING:
    from os import PathLike

    import numpy as np


class ClusterMap:
    """
    Contains information about a pairwise function computed over a number of values.

    Attributes
    ----------
    df: polars.DataFrame
        The function data. Each column is named after a value. There is an
        'index' column that contains the other value in the pair.
    linkage: numpy.ndarray
        scipy linkage computed during hierarchical clustering
    figure: plotly.Figure, optional
        The handle to the plotly heatmap figure. May not be included if the
        user chose not to plot the ``clustermap``.
    """

    def __init__(self, df: pl.DataFrame, linkage: "np.ndarray", figure=None):
        self.df = df
        self.figure = figure
        self.linkage = linkage


class Engine:
    """The cross-categorization model with states and data."""

    def __init__(self, *args, **kwargs):
        """
        Load or create a new ``Engine``.

        Parameters
        ----------
        metadata: path-like, optional
            The path to the metadata to load. If ``metadata`` is provided, no
            other arguments may be provided.
        data_source: path-like, optional
            The path to the source data file.
        codebook: path-like, optional
            Path to the codebook. If ``None`` (default), a codebook is inferred.
        n_states: usize
            The number of states (independent Markov chains). default is 16.
        id_offset: int
            An offset for renaming states in the metadata. Used when training a
            single engine on multiple machines. If one wished to split an
            8-state ``Engine`` run on to two machine, one may run a 4-state
            ``Engine`` on the first machine, then a 4-state ``Engine`` on the
            second machine with ``id_offset=4``. The states within two metadata
            files may be merged by copying without name collisions.
        rng_seed: int
            Random number generator seed
        source_type: str, optional
            The type of the source file. If ``None`` (default) the type is
            inferred from the file extension.
        cat_cutoff: int, optional
            The maximum integer value an all-integer column takes on at which
            it is considered count type.
        no_hypers: bool
            If ``True``, hyper priors, and prior parameter inference will be
            disabled


        Examples
        --------
        Load an Engine from metadata

        >>> from lace import Engine  # doctest: +SKIP
        >>> engine = Engine(metadata="metadata.lace")  # doctest: +SKIP

        Create a new Engine with default codebook. The start state is drawn from
        the probabilistic cross-categorization prior.

        >>> engine = Engine(
        ...     data_source="data.csv", n_states=32
        ... )  # doctest: +SKIP
        """
        if "metadata" in kwargs:
            if len(kwargs) > 1:
                raise ValueError(
                    "No other arguments may be privded if \
                                 `metadata` is provided"
                )
            self.engine = core.CoreEngine.load(kwargs["metadata"])
        else:
            self.engine = core.CoreEngine(*args, **kwargs)

    def save(self, path: Union[str, bytes, "PathLike"]):
        """
        Save the Engine metadata to ``path``.

        Examples
        --------
        Save a copy of an engine

        >>> from lace import Engine  # doctest: +SKIP
        >>> engine = Engine(metadata="metadata.lace")  # doctest: +SKIP
        >>> engine.save("metadata-copy.lace")  # doctest: +SKIP
        """
        self.engine.save(path)

    def seed(self, rng_seed: int):
        """
        Set the state of the random number generator (RNG).

        Parameters
        ----------
        rng_seed: int
            The desired state of the RNG

        Examples
        --------
        Re-simulate the same data.

        >>> from lace.examples import Animals
        >>> animals = Animals()
        >>> animals.seed(1337)
        >>> xs = animals.simulate(["swims", "slow", "flippers", "black"], n=100)
        >>> ys = animals.simulate(["swims", "slow", "flippers", "black"], n=100)
        >>> # count the number of cells that are different in each column
        >>> (xs != ys).sum()
        shape: (1, 4)
        ┌───────┬──────┬──────────┬───────┐
        │ swims ┆ slow ┆ flippers ┆ black │
        │ ---   ┆ ---  ┆ ---      ┆ ---   │
        │ u32   ┆ u32  ┆ u32      ┆ u32   │
        ╞═══════╪══════╪══════════╪═══════╡
        │ 34    ┆ 49   ┆ 20       ┆ 49    │
        └───────┴──────┴──────────┴───────┘

        If we set the seed, we get the same data.

        >>> animals.seed(1337)
        >>> zs = animals.simulate(["swims", "slow", "flippers", "black"], n=100)
        >>> # count the number of cells that are different in each column
        >>> (xs != zs).sum()
        shape: (1, 4)
        ┌───────┬──────┬──────────┬───────┐
        │ swims ┆ slow ┆ flippers ┆ black │
        │ ---   ┆ ---  ┆ ---      ┆ ---   │
        │ u32   ┆ u32  ┆ u32      ┆ u32   │
        ╞═══════╪══════╪══════════╪═══════╡
        │ 0     ┆ 0    ┆ 0        ┆ 0     │
        └───────┴──────┴──────────┴───────┘
        """
        self.engine.seed(rng_seed)

    @property
    def shape(self):
        """
        A tuple containing the number of rows and the number of columns in the table.

        Examples
        --------
        >>> from lace.examples import Satellites
        >>> engine = Satellites()
        >>> engine.shape
        (1164, 20)
        """
        return self.engine.shape

    @property
    def n_rows(self):
        """
        The number of rows in the table.

        Examples
        --------
        >>> from lace.examples import Satellites
        >>> engine = Satellites()
        >>> engine.n_rows
        1164
        """
        return self.engine.n_rows

    @property
    def n_cols(self):
        """
        The number of columns in the table.

        Examples
        --------
        >>> from lace.examples import Satellites
        >>> engine = Satellites()
        >>> engine.n_cols
        20
        """
        return self.engine.n_cols

    @property
    def n_states(self):
        """
        The number of states (independent Markov chains).

        Examples
        --------
        >>> from lace.examples import Satellites
        >>> engine = Satellites()
        >>> engine.n_states
        16
        """
        return self.engine.n_states

    @property
    def columns(self):
        """
        A list of the column names appearing in their order in the table.

        Examples
        --------
        >>> from lace.examples import Satellites
        >>> engine = Satellites()
        >>> engine.columns  # doctest: +NORMALIZE_WHITESPACE
        ['Country_of_Operator',
         'Users',
         'Purpose',
         'Class_of_Orbit',
         'Type_of_Orbit',
         'Perigee_km',
         'Apogee_km',
         'Eccentricity',
         'Period_minutes',
         'Launch_Mass_kg',
         'Dry_Mass_kg',
         'Power_watts',
         'Date_of_Launch',
         'Expected_Lifetime',
         'Country_of_Contractor',
         'Launch_Site',
         'Launch_Vehicle',
         'Source_Used_for_Orbital_Data',
         'longitude_radians_of_geo',
         'Inclination_radians']
        """
        return self.engine.columns

    @property
    def index(self):
        """The string row names of the engine."""
        return self.engine.index

    @property
    def ftypes(self):
        """
        A dictionary mapping column names to feature types.

        Examples
        --------
        >>> from lace.examples import Satellites  # doctest: +SKIP
        >>> engine = Satellites()  # doctest: +SKIP
        >>> engine.ftypes  # doctest: +SKIP
        {'Date_of_Launch': 'Continuous',
         'Purpose': 'Categorical',
         'Period_minutes': 'Continuous',
         'Expected_Lifetime': 'Continuous',
         'longitude_radians_of_geo': 'Continuous',
         'Inclination_radians': 'Continuous',
         'Apogee_km': 'Continuous',
         'Country_of_Contractor': 'Categorical',
         'Eccentricity': 'Continuous',
         'Source_Used_for_Orbital_Data': 'Categorical',
         'Perigee_km': 'Continuous',
         'Dry_Mass_kg': 'Continuous',
         'Country_of_Operator': 'Categorical',
         'Power_watts': 'Continuous',
         'Launch_Site': 'Categorical',
         'Launch_Vehicle': 'Categorical',
         'Type_of_Orbit': 'Categorical',
         'Users': 'Categorical',
         'Launch_Mass_kg': 'Continuous',
         'Class_of_Orbit': 'Categorical'}
        """
        return self.engine.ftypes

    def ftype(self, col: Union[str, int]):
        """
        Get the feature type of a column.

        Parameters
        ----------
        col: column index
            The column index

        Returns
        -------
        str
            The feature type

        Examples
        --------
        >>> from lace.examples import Satellites
        >>> engine = Satellites()
        >>> engine.ftype("Class_of_Orbit")
        'Categorical'
        >>> engine.ftype("Period_minutes")
        'Continuous'
        """
        return self.engine.ftype(col)

    def column_assignment(self, state_ix: int) -> list[int]:
        """
        Return the assignment of columns to views.

        Parameters
        ----------
        state_ix: int
            The state index for which to pull the column assignment

        Returns
        -------
        asgn: list[int]
            `asgn[i]` is the index of the view to which column i is assigned

        Examples
        --------
        Get the assignment of columns to views in state 0

        >>> from lace.examples import Satellites
        >>> engine = Satellites()
        >>> engine.column_assignment(0)
        [0, 0, 0, 0, 0, 0, 0, 0, 0, 0, 0, 0, 1, 0, 0, 0, 0, 0, 0, 0]
        """
        return self.engine.column_assignment(state_ix)

    def row_assignments(self, state_ix: int):
        """
        Return the assignment of rows to categories for each view.

        Parameters
        ----------
        state_ix: int
            The state index for which to pull the column assignment

        Returns
        -------
        asgn: list[list[int]]
            `asgn[j][i]` is the index of the category to which row i is assigned
            under view j.

        Examples
        --------
        Get the assignment category index of row 11 in view 1 of state 0

        >>> from lace.examples import Animals
        >>> animals = Animals()
        >>> animals.row_assignments(0)[1][11]
        3
        """
        return self.engine.row_assignments(state_ix)

    def __getitem__(self, ix: Union[str, int]):
        return self.engine[ix]

    def diagnostics(self, name: str = "score"):
        """
        Get convergence diagnostics.

        Parameters
        ----------
        name: str
            'loglike', 'logprior', or 'score' (default).

        Returns
        -------
        polars.DataFrame
            Contains a column for the diagnostic for each state. Each row
            corresponds to an iteration  of the Markov chain.

        Examples
        --------
        Get the state scores

        >>> from lace.examples import Animals
        >>> animals = Animals()
        >>> diag = animals.diagnostics()
        >>> diag.shape
        (5000, 16)
        >>> diag[:, :4]  # doctest: +NORMALIZE_WHITESPACE
        shape: (5000, 4)
        ┌──────────────┬──────────────┬──────────────┬──────────────┐
        │ score_0      ┆ score_1      ┆ score_2      ┆ score_3      │
        │ ---          ┆ ---          ┆ ---          ┆ ---          │
        │ f64          ┆ f64          ┆ f64          ┆ f64          │
        ╞══════════════╪══════════════╪══════════════╪══════════════╡
        │ -2882.424453 ┆ -2809.0876   ┆ -2638.714156 ┆ -2604.137622 │
        │ -2695.299327 ┆ -2666.497867 ┆ -2608.185358 ┆ -2576.545684 │
        │ -2642.539971 ┆ -2532.638368 ┆ -2576.463401 ┆ -2568.516617 │
        │ -2488.369418 ┆ -2513.134161 ┆ -2549.299382 ┆ -2554.131179 │
        │ ...          ┆ ...          ┆ ...          ┆ ...          │
        │ -1972.005746 ┆ -2122.788121 ┆ -1965.921104 ┆ -1969.328651 │
        │ -1966.516529 ┆ -2117.398333 ┆ -1993.351756 ┆ -1986.589833 │
        │ -1969.400394 ┆ -2147.941128 ┆ -1968.697139 ┆ -1988.805311 │
        │ -1920.217666 ┆ -2081.368421 ┆ -1909.655836 ┆ -1920.432849 │
        └──────────────┴──────────────┴──────────────┴──────────────┘
        """
        df = pl.DataFrame()

        diag = self.engine.diagnostics()

        for ix in range(self.n_states):
            srs = utils._diagnostic(name, diag[ix])
            df = df.with_columns(srs.rename(f"{name}_{ix}"))

        return df

    def edit_cell(self, row: str | int, col: str | int, value):
        """
        Edit the value of a cell in the table
       
        Parameters
        ----------
        row: row index
            The row index of the cell to edit
        col: column index
            The column index of the cell to edit
        value: value
            The new value at the cell

        Examples
        --------

        Change a surprising value

        >>> from lace.examples import Animals
        >>> animals = Animals()
        >>> # top five most surprisingly fierce animals
        >>> animals.surprisal('fierce') \\
        ...     .sort('surprisal', descending=True) \\
        ...     .head(5)
        shape: (5, 3)
        ┌────────────┬────────┬───────────┐
        │ index      ┆ fierce ┆ surprisal │
        │ ---        ┆ ---    ┆ ---       │
        │ str        ┆ u32    ┆ f64       │
        ╞════════════╪════════╪═══════════╡
        │ pig        ┆ 1      ┆ 1.565845  │
        │ rhinoceros ┆ 1      ┆ 1.094639  │
        │ buffalo    ┆ 1      ┆ 1.094639  │
        │ chihuahua  ┆ 1      ┆ 0.802085  │
        │ chimpanzee ┆ 1      ┆ 0.723817  │
        └────────────┴────────┴───────────┘
        >>> # change  pig to not fierce
        >>> animals.edit_cell('pig', 'fierce', 0)
        >>> animals.surprisal('fierce') \\
        ...     .sort('surprisal', descending=True) \\
        ...     .head(5)
        shape: (5, 3)
        ┌────────────┬────────┬───────────┐
        │ index      ┆ fierce ┆ surprisal │
        │ ---        ┆ ---    ┆ ---       │
        │ str        ┆ u32    ┆ f64       │
        ╞════════════╪════════╪═══════════╡
        │ rhinoceros ┆ 1      ┆ 1.094639  │
        │ buffalo    ┆ 1      ┆ 1.094639  │
        │ chihuahua  ┆ 1      ┆ 0.802085  │
        │ chimpanzee ┆ 1      ┆ 0.723817  │
        │ dalmatian  ┆ 0      ┆ 0.594919  │
        └────────────┴────────┴───────────┘

        Set a value to missing

        >>> animals.edit_cell('pig', 'fierce', None)
        >>> # by default impute fills computes only missing values
        >>> animals.impute('fierce')
        shape: (1, 3)
        ┌───────┬────────┬─────────────┐
        │ index ┆ fierce ┆ uncertainty │
        │ ---   ┆ ---    ┆ ---         │
        │ str   ┆ u32    ┆ f64         │
        ╞═══════╪════════╪═════════════╡
        │ pig   ┆ 0      ┆ 0.02385     │
        └───────┴────────┴─────────────┘
        """
        self.engine.edit_cell(row, col, value)

    def append_rows(
        self,
        rows: Union[
            pd.Series, pd.DataFrame, pl.DataFrame, dict[str, dict[str, object]]
        ],
    ):
        """
        Append new rows to the table.

        Parameters
        ----------
        rows: polars.DataFrame, pandas.DataFrame, pandas.Series, dict[str, dict]
            The rows to append to the table. When using a DataFrame, the index
            indicates the row names. When using a polars DataFrame, an `index`
            column must be explicitly provided. When using a pandas Series, the
            index corresponds to the feature names and the Series name
            corresponds to the row name. When using a dict, the outer dict maps
            string row names to dictionaries that map string feature names to
            values. See examples below.

        Examples
        --------
        You can append new rows as a `polars.DataFrame`. Note that the index
        must be explicitly added.

        >>> import polars as pl
        >>> from lace.examples import Animals
        >>> engine = Animals()
        >>> crab_and_sponge = pl.DataFrame(
        ...     {
        ...         "index": ["crab", "sponge"],
        ...         "water": [1, 1],
        ...         "flippers": [0, 0],
        ...     }
        ... )
        >>> engine.append_rows(crab_and_sponge)
        >>> engine.index[-1]
        'sponge'
        >>> engine["water"][-1]
        1

        You can append new rows as a `pandas.DataFrame`,

        >>> import pandas as pd
        >>> engine = Animals()
        >>> crab_and_sponge = pd.DataFrame(
        ...     {
        ...         "index": ["crab", "sponge"],
        ...         "water": [1, 1],
        ...         "flippers": [0, 0],
        ...     }
        ... ).set_index("index")
        >>> engine.append_rows(crab_and_sponge)
        >>> engine.index[-1]
        'sponge'
        >>> engine["water"][-1]
        1

        or a `pandas.Series`

        >>> squid = pd.Series([0, 1], index=["water", "slow"], name="squid")
        >>> engine.append_rows(squid)
        >>> engine.index[-1]
        'squid'
        >>> engine["slow"][-1]
        1

        or a dictionary of dictionaries

        >>> engine = Animals()
        >>> rows = {
        ...     "crab": {"water": 1, "flippers": 0},
        ...     "sponge": {"water": 1, "flippers": 0},
        ...     "squid": {"water": 1, "slow": 1},
        ... }
        >>> engine.append_rows(rows)
        >>> engine.index[-3:]
        ['crab', 'sponge', 'squid']
        >>> engine["flippers"][-3:]  # doctest: +NORMALIZE_WHITESPACE
        shape: (3,)
        Series: 'flippers' [u32]
        [
            0
            0
            null
        ]
        """
        if isinstance(rows, dict):
            for name, values in rows.items():
                row = pd.Series(values, name=name)
                self.engine.append_rows(row)
        else:
            self.engine.append_rows(rows)

    def update(
        self,
        n_iters: int,
        *,
        timeout: Optional[int] = None,
        checkpoint: Optional[int] = None,
        transitions: Optional[core.StateTransition] = None,
        save_path: Optional[Union[str, bytes, "PathLike"]] = None,
        quiet: bool = False,
    ):
        """
        Update the Engine by advancing the Markov chains.

        Parameters
        ----------
        n_iters: int
            The number of iterations, or steps, to advance each chain (state)
        timeout: int, optional
            The timeout in seconds, which is the maximum number of seconds any
            state should run. Note that if you have fewer cores than states
            (which is usually how it goes), then the update will run for longer
            than the timeout because not all the states will be able to run at
            the same time. If timeout is `None` (default), the run will stop
            when all requested iterations have been completed.
        checkpoint: int, optional
            The number of iterations between saves. If `save_path` is not
            supplied checkpoints do nothing.
        transitions: list[StateTransition], optional
            List of state transitions to perform. If `None` (default) a default
            set is chosen.
        save_path: pathlike, optional
            Where to save the metadata. If `None` (default) the engine is not
            saved. If `checkpoint` is provided, the `Engine` will be saved at
            checkpoints and at the end of the run. If `checkpoint` is not
            provided, the `Engine` will save only at the end of the run.

        Examples
        --------
        Simple update for 100 iterations

        >>> from lace.examples import Animals
        >>> engine = Animals()
        >>> engine.update(100)

        Perform only specific transitions and set a timeout of 30 seconds

        >>> from lace import RowKernel, StateTransition
        >>> engine.update(
        ...     100,
        ...     timeout=30,
        ...     transitions=[
        ...         StateTransition.row_assignment(RowKernel.slice()),
        ...         StateTransition.view_alphas(),
        ...     ],
        ... )
        """
        return self.engine.update(
            n_iters,
            timeout=timeout,
            checkpoint=checkpoint,
            transitions=transitions,
            save_path=save_path,
            quiet=quiet,
        )

    def entropy(self, cols, n_mc_samples: int = 1000):
        """
        Estimate the entropy or joint entropy of one or more features.

        Prameters
        ---------
        col: column indices
            The columns for which to compute entropy
        n_mc_samples: int
            The number of samples to use for Monte Carlo integration in cases
            that Monte Carlo integration is used


        Returns
        -------
        h: float
            The entropy, H(cols).

        Notes
        -----
        - Entropy behaves differently for continuous variables. Continuous, or
          *differential* entropy can be negative. The same holds true for joint
          entropies with one or more continuous feature.

        Examples
        --------
        Single feature entropy

        >>> from lace.examples import Animals
        >>> animals = Animals()
        >>> animals.entropy(["slow"])
        0.6755931727528786
        >>> animals.entropy(["water"])
        0.49836129824622094

        Joint entropy

        >>> animals.entropy(["swims", "fast"])
        0.9552642751735604

        We can use entropies to compute mutual information, I(X, Y) = H(X) +
        H(Y) - H(X, Y).

        For example, there is not a lot of shared information between whether an
        animals swims and whether it is fast. These features are not predictive
        of each other.

        >>> h_swims = animals.entropy(["swims"])
        >>> h_fast = animals.entropy(["fast"])
        >>> h_swims_and_fast = animals.entropy(["swims", "fast"])
        >>> h_swims + h_fast - h_swims_and_fast
        3.510013543328583e-05

        But swimming and having flippers are mutually predictive, so we should
        see more mutual information.

        >>> h_flippers = animals.entropy(["flippers"])
        >>> h_swims_and_flippers = animals.entropy(["swims", "flippers"])
        >>> h_swims + h_flippers - h_swims_and_flippers
        0.19361180218629537
        """
        return self.engine.entropy(cols, n_mc_samples)

    def logp(
        self,
        values,
        given=None,
        *,
        state_ixs: Optional[list[int]] = None,
        scaled: bool = False,
    ) -> Union[None, float, pl.Series]:
        """
        Compute the log likelihood.

        This function computes ``log p(values)`` or ``log p(values|given)``.

        Parameters
        ----------
        values: polars or pandas DataFrame or Series
            The values over which to compute the log likelihood. Each row of the
            DataFrame, or each entry of the Series, is an observation. Column
            names (or the Series name) should correspond to names of features in
            the table.
        given: dict[index, value], optional
            A dictionary mapping column indices/name to values, which specifies
            conditions on the observations.
        state_ixs: list[int], optional
            An optional list specifying which states should be used in the
            likelihood computation. If `None` (default), use all states.
        scaled: bool, optional
            If `True` the components of the likelihoods will be scaled so that
            each dimension (feature) contributes a likelihood in [0, 1], thus
            the scaled log likelihood will not be as prone to being dominated
            by any one feature.

        Returns
        -------
        polars.Series or float
            The log likelihood for each observation in ``values``

        Notes
        -----
        - For missing-not-at-random (MNAR) columns, asking about the likelihood
          of a values returns the likelihood of just that value; not the
          likelihood of that value and that value being present. Computing logp
          of ``None`` returns the log likeihood of a value being missing.
        - The ``scaled`` variant is a heuristic used for model monitoring.

        Examples
        --------
        Ask about the likelihood of values in a single column

        >>> import polars as pl
        >>> from lace.examples import Satellites
        >>> engine = Satellites()
        >>> class_of_orbit = pl.Series("Class_of_Orbit", ["LEO", "MEO", "GEO"])
        >>> engine.logp(class_of_orbit).exp()  # doctest: +NORMALIZE_WHITESPACE
        shape: (3,)
        Series: 'logp' [f64]
        [
            0.515931
            0.067117
            0.385823
        ]

        Conditioning using ``given``

        >>> engine.logp(
        ...     class_of_orbit,
        ...     given={"Period_minutes": 1436.0},
        ... ).exp()  # doctest: +NORMALIZE_WHITESPACE
        shape: (3,)
        Series: 'logp' [f64]
        [
            0.000447
            0.009838
            0.985137
        ]

        Ask about the likelihood of values belonging to multiple features

        >>> values = pl.DataFrame(
        ...     {
        ...         "Class_of_Orbit": ["LEO", "MEO", "GEO"],
        ...         "Period_minutes": [70.0, 320.0, 1440.0],
        ...     }
        ... )
        >>> engine.logp(values).exp()  # doctest: +NORMALIZE_WHITESPACE
        shape: (3,)
        Series: 'logp' [f64]
        [
            0.000365
            0.000018
            0.015827
        ]

        An example of the scaled variant:

        >>> engine.logp(
        ...     values,
        ...     scaled=True,
        ... ).exp()  # doctest: +NORMALIZE_WHITESPACE
        shape: (3,)
        Series: 'logp_scaled' [f64]
        [
            0.165068
            0.222862
            0.594747
        ]

        For columns which we explicitly model missing-not-at-random data, we can
        ask about the likelihood of missing values.

        >>> from math import exp
        >>> no_long_geo = pl.Series("longitude_radians_of_geo", [None])
        >>> exp(engine.logp(no_long_geo))
        0.6269378516150409

        The probability of a value missing (not-at-random) changes depending on
        the conditions.

        >>> exp(engine.logp(no_long_geo, given={"Class_of_Orbit": "GEO"}))
        0.06569732670635807

        And we can condition on missingness

        >>> engine.logp(
        ...     class_of_orbit,
        ...     given={"longitude_radians_of_geo": None},
        ... ).exp()  # doctest: +NORMALIZE_WHITESPACE
        shape: (3,)
        Series: 'logp' [f64]
        [
            0.820026
            0.098607
            0.040467
        ]

        Plot the marginal distribution of `Period_minutes` for each state

        >>> import numpy as np
        >>> import plotly.graph_objects as go
        >>> period = pl.Series('Period_minutes', np.linspace(0, 1500, 500))
        >>> fig = go.Figure()
        >>> for i in range(engine.n_states):
        ...     p = engine.logp(period, state_ixs=[i]).exp()
        ...     fig = fig.add_trace(go.Scatter(
        ...         x=period,
        ...         y=p,
        ...         name=f'state {i}',
        ...         hoverinfo='text+name',
        ...     ))
        >>> fig.update_layout(
        ...         xaxis_title='Period_minutes',
        ...         yaxis_title='f(Period)',
        ...     ) \\
        ...     .show()
        """
        srs = (
            self.engine.logp_scaled(values, given, state_ixs)
            if scaled
            else self.engine.logp(values, given, state_ixs)
        )

        return utils.return_srs(srs)

    def inconsistency(self, values, given=None):
        """
        Compute inconsistency.

        Parameters
        ----------
        values: polars or pandas DataFrame or Series
            The values over which to compute the inconsistency. Each row of the
            DataFrame, or each entry of the Series, is an observation. Column
            names (or the Series name) should correspond to names of features in
            the table.
        given: dict[index, value], optional
            A dictionary mapping column indices/name to values, which specifies
            conditions on the observations.

        Notes
        -----
        - If no `given` is provided, `values` must contain two or more columns.
          Since inconsistency requires context, the inconsistency of a single
          unconditioned value is always 1.

        Examples
        --------
        Compute the inconsistency of all animals over all variables

        >>> import polars as pl
        >>> from lace import examples
        >>> animals = examples.Animals()
        >>> index = animals.df["id"]
        >>> inconsistency = animals.inconsistency(animals.df.drop("id"))
        >>> pl.DataFrame({"index": index, "inconsistency": inconsistency}).sort(
        ...     "inconsistency", descending=True
        ... )  # doctest: +NORMALIZE_WHITESPACE
        shape: (50, 2)
        ┌────────────────┬───────────────┐
        │ index          ┆ inconsistency │
        │ ---            ┆ ---           │
        │ str            ┆ f64           │
        ╞════════════════╪═══════════════╡
        │ collie         ┆ 0.816517      │
        │ beaver         ┆ 0.809991      │
        │ rabbit         ┆ 0.785911      │
        │ polar+bear     ┆ 0.783775      │
        │ ...            ┆ ...           │
        │ killer+whale   ┆ 0.513013      │
        │ blue+whale     ┆ 0.503965      │
        │ dolphin        ┆ 0.480259      │
        │ humpback+whale ┆ 0.434979      │
        └────────────────┴───────────────┘

        Find satellites with inconsistent orbital periods

        >>> engine = examples.Satellites()
        >>> data = []
        >>> # examples give us special access to the underlying data
        >>> for ix, row in engine.df.to_pandas().iterrows():
        ...     given = row.dropna().to_dict()
        ...     period = given.pop("Period_minutes", None)
        ...
        ...     if period is None:
        ...         continue
        ...
        ...     ix = given.pop("ID")
        ...     ic = engine.inconsistency(
        ...         pl.Series("Period_minutes", [period]),
        ...         given,
        ...     )
        ...
        ...     data.append(
        ...         {
        ...             "index": ix,
        ...             "inconsistency": ic,
        ...             "Period_minutes": period,
        ...         }
        ...     )
        ...
        >>> pl.DataFrame(data).sort(
        ...     "inconsistency", descending=True
        ... )  # doctest: +NORMALIZE_WHITESPACE
        shape: (1162, 3)
        ┌─────────────────────────────────────┬───────────────┬────────────────┐
        │ index                               ┆ inconsistency ┆ Period_minutes │
        │ ---                                 ┆ ---           ┆ ---            │
        │ str                                 ┆ f64           ┆ f64            │
        ╞═════════════════════════════════════╪═══════════════╪════════════════╡
        │ Intelsat 903                        ┆ 1.840728      ┆ 1436.16        │
        │ QZS-1 (Quazi-Zenith Satellite Sy... ┆ 1.47515       ┆ 1436.0         │
        │ Mercury 2 (Advanced Vortex 2, US... ┆ 1.447495      ┆ 1436.12        │
        │ Compass G-8 (Beidou IGSO-3)         ┆ 1.410042      ┆ 1435.93        │
        │ ...                                 ┆ ...           ┆ ...            │
        │ Navstar GPS II-24 (Navstar SVN 3... ┆ 0.670827      ┆ 716.69         │
        │ Navstar GPS IIR-10 (Navstar SVN ... ┆ 0.670764      ┆ 716.47         │
        │ Navstar GPS IIR-M-6 (Navstar SVN... ┆ 0.670744      ┆ 716.4          │
        │ Wind (International Solar-Terres... ┆ 0.546906      ┆ 19700.45       │
        └─────────────────────────────────────┴───────────────┴────────────────┘

        It looks like Intelsat 903 is the most inconsistent by a good amount.
        Let's take a look at it's data and see why its orbital period (very
        standard for a geosynchronos satellites) isn't consistent with the model.

        >>> cols = [
        ...     "Period_minutes",
        ...     "Class_of_Orbit",
        ...     "Perigee_km",
        ...     "Apogee_km",
        ...     "Eccentricity",
        ... ]
        >>> engine.df.filter(pl.col("ID") == "Intelsat 903")[cols].melt()
        shape: (5, 2)
        ┌────────────────┬────────────────────┐
        │ variable       ┆ value              │
        │ ---            ┆ ---                │
        │ str            ┆ str                │
        ╞════════════════╪════════════════════╡
        │ Period_minutes ┆ 1436.16            │
        │ Class_of_Orbit ┆ GEO                │
        │ Perigee_km     ┆ 35773.0            │
        │ Apogee_km      ┆ 358802.0           │
        │ Eccentricity   ┆ 0.7930699999999999 │
        └────────────────┴────────────────────┘
        """
        if given is None and (len(values.shape) == 1 or values.shape[1] == 1):
            raise ValueError(
                "If no `given` is provided more than one variable must be \
                provided in `values`"
            )

        logps = self.logp(values, given=given)
        if logps is None:
            return None

        if given is None:
            marg = sum([self.logp(values[col]) for col in values.columns])
        else:
            marg = self.logp(values)

        out = logps / marg

        if isinstance(out, pl.Series):
            out.rename("inconsistency")

        return out

    def surprisal(
<<<<<<< HEAD
        self, col: int | str, *, rows=None, values=None, state_ixs=None
=======
        self, col: Union[int, str], rows=None, values=None, state_ixs=None
>>>>>>> e617eb0e
    ):
        r"""
        Compute the surprisal of a values in specific cells.

        Surprisal is the negative log likeilihood of a specific value in a
        specific position (cell) in the table.

        Parameters
        ----------
        col: column index
            The column location of the target cells
        rows: arraylike[row index], optional
            Row indices of the cells. If ``None`` (default), all non-missing
            rows will be used.
        values: arraylike[value]
            Proposed values for each cell. Must have an entry for each entry in
            `rows`. If `None`, the existing values are used.
        state_ixs: list[int], optional
            An optional list specifying which states should be used in the
            surprisal computation. If `None` (default), use all states.

        Returns
        -------
        polars.DataFrame
            A polars.DataFrame containing an `index` column for the row names, a
            `<col>` column for the values, and a `surprisal` column containing
            the surprisal values.

        Examples
        --------
        Find satellites with the top five most surprising expected lifetimes

        >>> import polars as pl
        >>> from lace.examples import Satellites
        >>> engine = Satellites()
        >>> engine.surprisal("Expected_Lifetime").sort(
        ...     "surprisal", descending=True
        ... ).head(5)
        shape: (5, 3)
        ┌─────────────────────────────────────┬───────────────────┬───────────┐
        │ index                               ┆ Expected_Lifetime ┆ surprisal │
        │ ---                                 ┆ ---               ┆ ---       │
        │ str                                 ┆ f64               ┆ f64       │
        ╞═════════════════════════════════════╪═══════════════════╪═══════════╡
        │ International Space Station (ISS... ┆ 30.0              ┆ 6.312802  │
        │ Milstar DFS-5 (USA 164, Milstar ... ┆ 0.0               ┆ 5.470039  │
        │ Landsat 7                           ┆ 15.0              ┆ 5.385252  │
        │ Intelsat 701                        ┆ 0.5               ┆ 5.271304  │
        │ Optus B3                            ┆ 0.5               ┆ 5.271304  │
        └─────────────────────────────────────┴───────────────────┴───────────┘

        Compute the surprisal for specific cells

        >>> engine.surprisal(
        ...     "Expected_Lifetime", rows=["Landsat 7", "Intelsat 701"]
        ... )
        shape: (2, 3)
        ┌──────────────┬───────────────────┬───────────┐
        │ index        ┆ Expected_Lifetime ┆ surprisal │
        │ ---          ┆ ---               ┆ ---       │
        │ str          ┆ f64               ┆ f64       │
        ╞══════════════╪═══════════════════╪═══════════╡
        │ Landsat 7    ┆ 15.0              ┆ 5.385252  │
        │ Intelsat 701 ┆ 0.5               ┆ 5.271304  │
        └──────────────┴───────────────────┴───────────┘

        Compute the surprisal of specific values in specific cells

        >>> engine.surprisal(
        ...     "Expected_Lifetime",
        ...     rows=["Landsat 7", "Intelsat 701"],
        ...     values=[10.0, 10.0],
        ... )
        shape: (2, 3)
        ┌──────────────┬───────────────────┬───────────┐
        │ index        ┆ Expected_Lifetime ┆ surprisal │
        │ ---          ┆ ---               ┆ ---       │
        │ str          ┆ f64               ┆ f64       │
        ╞══════════════╪═══════════════════╪═══════════╡
        │ Landsat 7    ┆ 10.0              ┆ 3.198794  │
        │ Intelsat 701 ┆ 10.0              ┆ 2.530707  │
        └──────────────┴───────────────────┴───────────┘

        Surprisal will be different under different_states

        >>> engine.surprisal(
        ...     "Expected_Lifetime",
        ...     rows=["Landsat 7", "Intelsat 701"],
        ...     values=[10.0, 10.0],
        ...     state_ixs=[0, 1],
        ... )
        shape: (2, 3)
        ┌──────────────┬───────────────────┬───────────┐
        │ index        ┆ Expected_Lifetime ┆ surprisal │
        │ ---          ┆ ---               ┆ ---       │
        │ str          ┆ f64               ┆ f64       │
        ╞══════════════╪═══════════════════╪═══════════╡
        │ Landsat 7    ┆ 10.0              ┆ 3.226403  │
        │ Intelsat 701 ┆ 10.0              ┆ 2.563166  │
        └──────────────┴───────────────────┴───────────┘
        """
        return self.engine.surprisal(
            col, rows=rows, values=values, state_ixs=state_ixs
        )

    def simulate(
        self, cols, given=None, n: int = 1, include_given: bool = False
    ):
        """
        Simulate data from a conditional distribution.

        Parameters
        ----------
        cols: list[column index]
            A list of target columns to simulate
        given: dict[column index, value], optional
            An optional dictionary of column -> value conditions
        n: int, optional
            The number of values to draw
        include_given: bool, optional
            If ``True``, the conditioning values in the given will be included
            in the output

        Returns
        -------
        polars.DataFrame
            The output data

        Examples
        --------
        Draw from a pair of columns

        >>> from lace.examples import Satellites
        >>> engine = Satellites()
        >>> engine.simulate(["Class_of_Orbit", "Period_minutes"], n=5)
        shape: (5, 2)
        ┌────────────────┬────────────────┐
        │ Class_of_Orbit ┆ Period_minutes │
        │ ---            ┆ ---            │
        │ str            ┆ f64            │
        ╞════════════════╪════════════════╡
        │ LEO            ┆ 122.52184      │
        │ GEO            ┆ 1453.688835    │
        │ LEO            ┆ 127.016764     │
        │ MEO            ┆ 708.117944     │
        │ MEO            ┆ 4.09721        │
        └────────────────┴────────────────┘

        Simulate a pair of columns conditioned on another

        >>> engine.simulate(
        ...     ["Class_of_Orbit", "Period_minutes"],
        ...     given={"Purpose": "Communications"},
        ...     n=5,
        ... )
        shape: (5, 2)
        ┌────────────────┬────────────────┐
        │ Class_of_Orbit ┆ Period_minutes │
        │ ---            ┆ ---            │
        │ str            ┆ f64            │
        ╞════════════════╪════════════════╡
        │ GEO            ┆ 1432.673621    │
        │ MEO            ┆ -86.757849     │
        │ LEO            ┆ 115.614145     │
        │ GEO            ┆ 1450.919225    │
        │ GEO            ┆ 1432.667778    │
        └────────────────┴────────────────┘

        Simulate missing values for columns that are missing not-at-random

        >>> engine.simulate(["longitude_radians_of_geo"], n=5)
        shape: (5, 1)
        ┌──────────────────────────┐
        │ longitude_radians_of_geo │
        │ ---                      │
        │ f64                      │
        ╞══════════════════════════╡
        │ null                     │
        │ -1.981454                │
        │ null                     │
        │ null                     │
        │ -0.333911                │
        └──────────────────────────┘
        >>> engine.simulate(
        ...     ["longitude_radians_of_geo"],
        ...     given={"Class_of_Orbit": "GEO"},
        ...     n=5,
        ... )
        shape: (5, 1)
        ┌──────────────────────────┐
        │ longitude_radians_of_geo │
        │ ---                      │
        │ f64                      │
        ╞══════════════════════════╡
        │ 2.413791                 │
        │ -0.666556                │
        │ 0.768952                 │
        │ -2.612664                │
        │ -0.895047                │
        └──────────────────────────┘

        If we simulate using ``given`` conditions, we can include the
        conditions in the output using ``include_given=True``.

        >>> engine.simulate(
        ...     ["Period_minutes"],
        ...     given={"Purpose": "Communications", "Class_of_Orbit": "GEO"},
        ...     n=5,
        ...     include_given=True,
        ... )
        shape: (5, 3)
        ┌────────────────┬────────────────┬────────────────┐
        │ Period_minutes ┆ Purpose        ┆ Class_of_Orbit │
        │ ---            ┆ ---            ┆ ---            │
        │ f64            ┆ str            ┆ str            │
        ╞════════════════╪════════════════╪════════════════╡
        │ 1440.134814    ┆ Communications ┆ GEO            │
        │ 1436.590222    ┆ Communications ┆ GEO            │
        │ 1446.783909    ┆ Communications ┆ GEO            │
        │ 907.952479     ┆ Communications ┆ GEO            │
        │ 1431.973249    ┆ Communications ┆ GEO            │
        └────────────────┴────────────────┴────────────────┘
        """
        df = self.engine.simulate(cols, given=given, n=n)

        if include_given and given is not None:
            for k, v in given.items():
                col = pl.Series(k, [v] * n)
                df = df.with_columns(col)

        return df

    def draw(self, row: Union[int, str], col: Union[int, str], n: int = 1):
        """
        Draw data from the distribution of a specific cell in the table.

        Draw differs from simulate in that it is derived from the distribution
        of at a specific cell in the table rather than a hypothetical

        Parameters
        ----------
        row: row index
           The row name or index of the cell
        col: column index
            The column name or index of the cell
        n: int, optional
            The number of samples to draw

        Returns
        -------
        polars.Series
            A polars Series with ``n`` draws from the cell at (row, col)

        Examples
        --------
        >>> from lace.examples import Satellites
        >>> engine = Satellites()
        >>> engine.draw(
        ...     "Landsat 7", "Period_minutes", n=5
        ... )  # doctest: +NORMALIZE_WHITESPACE
        shape: (5,)
        Series: 'Period_minutes' [f64]
        [
            108.507463
            118.577182
            89.441123
            117.199444
            73.184567
        ]
        """
        srs = self.engine.draw(row, col, n)
        return utils.return_srs(srs)

    def predict(
        self,
<<<<<<< HEAD
        target: str | int,
        given: Optional[dict[str | int, object]] = None,
        state_ixs: Optional[list[int]] = None,
=======
        target: Union[str, int],
        given: Optional[dict[Union[str, int], object]] = None,
>>>>>>> e617eb0e
        with_uncertainty: bool = True,
    ):
        """
        Predict a single target from a conditional distribution.

        Parameters
        ----------
        target: column index
            The column to predict
        given: dict[column index, value], optional
            Column -> Value dictionary describing observations. Note that
            columns can either be indices (int) or names (str)
        state_ixs: list[int], optional
            An optional list specifying which states should be used in the
            prediction. If `None` (default), use all states.
        with_uncertainty: bool, optional
            if ``True`` (default), return the uncertainty

        Returns
        -------
        pred: value
            The predicted value
        unc: float, optional
            The uncertainty

        Examples
        --------
        Predict whether an animal swims and return uncertainty

        >>> from lace.examples import Animals
        >>> animals = Animals()
        >>> animals.predict("swims")
        (0, 0.008287057807910558)

        Predict whether an animal swims given that it has flippers

        >>> animals.predict("swims", given={"flippers": 1})
        (1, 0.05008037071634858)

        Let's confuse lace and see what happens to its uncertainty. Let's
        predict whether an non-water animal with flippers swims

        >>> animals.predict("swims", given={"flippers": 1, "water": 0})
        (0, 0.32863593091906085)

        If you want to save time and you do not care about quantifying your
        epistemic uncertainty, you don't have to compute uncertainty.

        >>> animals.predict("swims", with_uncertainty=False)
        0
        """
        return self.engine.predict(target, given, state_ixs, with_uncertainty)

    def impute(
        self,
        col: Union[str, int],
        rows: Optional[list[Union[str, int]]] = None,
        unc_type: Optional[str] = "js_divergence",
    ):
        r"""
        Impute (predict) the value of a cell(s) in the lace table.

        Impute returns the most likely value at a specific location in the
        table. regardless of whether the cell at (``row``, ``col``) contains a
        present value, ``impute`` will choose the value that is most likely
        given the current distribution of the cell. If the current value is an
        outlier, or unlikely, ``impute`` will return a value that is more in
        line with its understanding of the data.

        If the cell lies in a missing-not-at-random column, a value will always
        be returned, even if the value is most likely to be missing. Imputation
        forces the value of a cell to be present.

        The following methods are used to compute uncertainty.

          * unc_type='js_divergence' computes the Jensen-Shannon divergence
            between the state imputation distributions.

            .. math::
              JS(X_1, X_2, ..., X_S)

          * unc_type='pairwise_kl' computes the mean of the Kullback-Leibler
            divergences between pairs of state imputation distributions.

            .. math::
              \frac{1}{S^2 - S} \sum_{i=1}^S \sum{j \in \{1,..,S\} \setminus i} KL(X_i | X_j)

        Parameters
        ----------
        col: column index
            The column index
        rows: list[row index], optional
            Optional row indices to impute. If ``None`` (default), all the rows
            with missing values will be imputed
        unc_type: str, optional
            The type of uncertainty to compute. If ``None``, uncertainty will
            not be computed. Acceptable values are:

            - 'js_divergence' (default): The Jensen-Shannon divergence between the
              imputation distributions in each state.
            - 'pairwise_kl': The mean pairwise Kullback-Leibler divergence
              between pairs of state imputation distributions.

        Returns
        -------
        polars.DataFrame
            Indexed by ``rows``; contains a column for the imputed values and
            their uncertainties, if requested.

        Examples
        --------
        Impute, with uncertainty, all the missing values in a column

        >>> from lace.examples import Satellites
        >>> engine = Satellites()
        >>> engine.impute("Purpose")
        shape: (0, 2)
        ┌───────┬─────────┐
        │ index ┆ Purpose │
        │ ---   ┆ ---     │
        │ str   ┆ str     │
        ╞═══════╪═════════╡
        └───────┴─────────┘

        Let's choose a column that actually has missing values

        >>> engine.impute("Type_of_Orbit")  # doctest: +NORMALIZE_WHITESPACE
        shape: (645, 3)
        ┌─────────────────────────────────────┬─────────────────┬─────────────┐
        │ index                               ┆ Type_of_Orbit   ┆ uncertainty │
        │ ---                                 ┆ ---             ┆ ---         │
        │ str                                 ┆ str             ┆ f64         │
        ╞═════════════════════════════════════╪═════════════════╪═════════════╡
        │ AAUSat-3                            ┆ Sun-Synchronous ┆ 0.238266    │
        │ ABS-1 (LMI-1, Lockheed Martin-In... ┆ Sun-Synchronous ┆ 0.726554    │
        │ ABS-1A (Koreasat 2, Mugunghwa 2,... ┆ Sun-Synchronous ┆ 0.750425    │
        │ ABS-2i (MBSat, Mobile Broadcasti... ┆ Sun-Synchronous ┆ 0.727579    │
        │ ...                                 ┆ ...             ┆ ...         │
        │ Zhongxing 20A                       ┆ Sun-Synchronous ┆ 0.74625     │
        │ Zhongxing 22A (Chinastar 22A)       ┆ Sun-Synchronous ┆ 0.822414    │
        │ Zhongxing 2A (Chinasat 2A)          ┆ Sun-Synchronous ┆ 0.727579    │
        │ Zhongxing 9 (Chinasat 9, Chinast... ┆ Sun-Synchronous ┆ 0.727579    │
        └─────────────────────────────────────┴─────────────────┴─────────────┘

        Impute a defined set of rows

        >>> engine.impute("Purpose", rows=["AAUSat-3", "Zhongxing 20A"])
        shape: (2, 3)
        ┌───────────────┬────────────────────────┬─────────────┐
        │ index         ┆ Purpose                ┆ uncertainty │
        │ ---           ┆ ---                    ┆ ---         │
        │ str           ┆ str                    ┆ f64         │
        ╞═══════════════╪════════════════════════╪═════════════╡
        │ AAUSat-3      ┆ Technology Development ┆ 0.209361    │
        │ Zhongxing 20A ┆ Communications         ┆ 0.04965     │
        └───────────────┴────────────────────────┴─────────────┘

        Uncertainty is optional

        >>> engine.impute("Type_of_Orbit", unc_type=None)
        shape: (645, 2)
        ┌─────────────────────────────────────┬─────────────────┐
        │ index                               ┆ Type_of_Orbit   │
        │ ---                                 ┆ ---             │
        │ str                                 ┆ str             │
        ╞═════════════════════════════════════╪═════════════════╡
        │ AAUSat-3                            ┆ Sun-Synchronous │
        │ ABS-1 (LMI-1, Lockheed Martin-In... ┆ Sun-Synchronous │
        │ ABS-1A (Koreasat 2, Mugunghwa 2,... ┆ Sun-Synchronous │
        │ ABS-2i (MBSat, Mobile Broadcasti... ┆ Sun-Synchronous │
        │ ...                                 ┆ ...             │
        │ Zhongxing 20A                       ┆ Sun-Synchronous │
        │ Zhongxing 22A (Chinastar 22A)       ┆ Sun-Synchronous │
        │ Zhongxing 2A (Chinasat 2A)          ┆ Sun-Synchronous │
        │ Zhongxing 9 (Chinasat 9, Chinast... ┆ Sun-Synchronous │
        └─────────────────────────────────────┴─────────────────┘
        """
        return self.engine.impute(col, rows, unc_type)

    def depprob(self, col_pairs: list):
        """
        Compute the dependence probability between pairs of columns.

        The dependence probability between columns X and Y is the probability
        that a dependence path exists between two columns. If X is predictive of
        Y (or the reverse), dependence probability will be closer to 1.

        The dependence probability between two columns is defined as the
        proportion of lace states in which those two columns belong to the same
        view.

        Parameters
        ----------
        col_pairs: list((column index, column index))
            A list of pairs of columns for which to compute dependence
            probability

        Returns
        -------
        float, polars.Series
            Contains a entry for each pair in ``col_pairs``. If ``col_pairs``
            contains a single entry, a float will be returned.

        Notes
        -----
        Note that high dependence probability does not always indicate that two
        variables are mutually predictive. For example in the model

        X ~ Normal(0, 1)
        Y ~ Normal(0, 1)
        Z ~ X + Y

        X and Y are completely independent of each other, by X and Y are
        predictable through Z. If you know X and Z, you know Y. In this case X
        and Y will have a high dependence probability because of their shared
        relationship with Z.

        If you are only interested in the magnitude of predictive power between
        two variables, use mutual information via the ``mi`` function.

        See Also
        --------
        mi

        Examples
        --------
        A single pair as input gets you a float output

        >>> from lace.examples import Animals
        >>> engine = Animals()
        >>> engine.depprob([("swims", "flippers")])
        1.0

        Multiple pairs as inputs gets you a polars ``Series``

        >>> engine.depprob(
        ...     [
        ...         ("swims", "flippers"),
        ...         ("fast", "tail"),
        ...     ]
        ... )  # doctest: +NORMALIZE_WHITESPACE
        shape: (2,)
        Series: 'depprob' [f64]
        [
            1.0
            0.625
        ]
        """
        srs = self.engine.depprob(col_pairs)
        return utils.return_srs(srs)

    def mi(
        self, col_pairs: list, n_mc_samples: int = 1000, mi_type: str = "iqr"
    ):
        """
        Compute the mutual information between pairs of columns.

        The mutual information is the amount of information (in nats) between
        two variables.

        Parameters
        ----------
        col_pairs: list((column index, column index))
            A list of pairs of columns for which to compute mutual information
        n_mc_samples: int
            The number of samples to use when Monte Carlo integration is used to
            approximate mutual information. More samples gives you less error,
            but takes longer.
        mi_type: str
            The variant of mutual information to compute. Different variants
            normalize to within a range and give different behavior. See Notes
            for more information on the supported variants.

        Returns
        -------
        float, polars.Series
            Contains a entry for each pair in ``col_pairs``. If ``col_pairs``
            contains a single entry, a float will be returned.

        Notes
        -----
        Supported Variants:
            - 'unnormed': standard, un-normalized mutual information
            - 'normed': normalized by the minimum of the two variables'
              entropies, e.g. `min(H(X), H(Y))`, which scales mutual information
              to the interval [0, 1]
            - 'linfoot': A variation of mutual information derived by solving
              for the correlation coefficient between two components of a
              bivariate normal distribution with given mutual information
            - 'voi': Variation of Information. A version of mutual information
              that satisfies the triangle inequality.
            - 'jaccard': the Jaccard distance between two variables is 1-VOI
            - 'iqr': Information Quality Ratio. The amount of information of a
              variable based on another variable against total uncertainty.
            - 'pearson': mutual information normalized by the square root of the
              product of the component entropies, ``sqrt(H(X)*H(Y))``. Akin to
              the Pearson correlation coefficient.

        Note that mutual information may misbehave for continuous variables
        because entropy can be negative for continuous variables (see
        differential entropy). If this is likely to be an issue, use the
        'linfoot' ``mi_type`` or use ``depprob``.

        Examples
        --------
        A single pair as input gets you a float output

        >>> from lace.examples import Animals
        >>> engine = Animals()
        >>> engine.mi([("swims", "flippers")])
        0.27197816458827445

        You can select different normalizations of mutual information

        >>> engine.mi([("swims", "flippers")], mi_type="unnormed")
        0.19361180218629537

        Multiple pairs as inputs gets you a polars ``Series``

        >>> engine.mi(
        ...     [
        ...         ("swims", "flippers"),
        ...         ("fast", "tail"),
        ...     ]
        ... )  # doctest: +NORMALIZE_WHITESPACE
        shape: (2,)
        Series: 'mi' [f64]
        [
            0.271978
            0.005378
        ]
        """
        srs = self.engine.mi(
            col_pairs, n_mc_samples=n_mc_samples, mi_type=mi_type
        )
        return utils.return_srs(srs)

    def rowsim(
        self,
        row_pairs: list,
        wrt: Optional[list] = None,
        col_weighted: bool = False,
    ):
        """
        Compute the row similarity between pairs of rows.

        Row similarity (or relevance) takes on continuous values in [0, 1] and
        is a measure of how similar two rows are with respect to how their
        values are modeled. This is distinct from distance-based measures in
        that it looks entirely in model space. This has a number of advantages
        such as scaling independent of the data (or even the data types) and
        complete disregard for missing values (all cells, missing or occupied,
        are assigned to a category).

        The row similarity between two rows, A and B, is defined as the mean
        proportion of categories in which the two rows are in the same category.

        Parameters
        ----------
        row_pairs: list[(row index, row index)]
            A list of row pairs for which to compute row similarity
        wrt: list[column index], optional
            An optional list of column indices to provide context. If columns
            are provided via ``wrt``, only views containing these columns will
            be considered in the row similarity computation. If ``None``
            (default), all views are considered.
        col_weighted: bool
            If ``True``, row similarity will compute the proportion of relevant
            columns, instead of views, in which the two rows are in the same
            category.

        Returns
        -------
        float, polars.Series
            Contains a entry for each pair in ``row_pairs``. If ``row_pairs``
            contains a single entry, a float will be returned.

        Examples
        --------
        How similar are a beaver and a polar bear?

        >>> from lace.examples import Animals
        >>> animals = Animals()
        >>> animals.rowsim([("beaver", "polar+bear")])
        0.6059523809523808

        What about if we weight similarity by columns and not the standard
        views?

        >>> animals.rowsim([("beaver", "polar+bear")], col_weighted=True)
        0.5698529411764706

        Not much change. How similar are they with respect to how we model their
        swimming?

        >>> animals.rowsim([("beaver", "polar+bear")], wrt=["swims"])
        0.875

        Very similar. But will all animals that swim be highly similar with
        respect to their swimming?

        >>> animals.rowsim([("otter", "polar+bear")], wrt=["swims"])
        0.375

        Lace predicts an otter's swimming for different reasons than a polar
        bear's.

        What is a Chihuahua more similar to, a wolf or a rat?

        >>> from lace.examples import Animals
        >>> engine = Animals()
        >>> engine.rowsim(
        ...     [
        ...         ("chihuahua", "wolf"),
        ...         ("chihuahua", "rat"),
        ...     ]
        ... )  # doctest: +NORMALIZE_WHITESPACE
        shape: (2,)
        Series: 'rowsim' [f64]
        [
            0.629315
            0.772545
        ]
        """
        srs = self.engine.rowsim(row_pairs, wrt=wrt, col_weighted=col_weighted)
        return utils.return_srs(srs)

    def novelty(self, row, wrt=None):
        """Compute the novelty of a row."""
        return self.engine.novelty(row, wrt)

    def pairwise_fn(self, fn_name, indices: Optional[list] = None, **kwargs):
        """
        Compute a function for a set of pairs of rows or columns.

        Parameters
        ----------
        fn_name: str
            The name of the function: 'rowsim', 'mi', or 'depprob'
        indices: list[index], optional
            An optional list of indices from which to generate pairs. The output
            will be the function computed over the Cartesian product of
            ``indices``. If ``None`` (default), all indices will be considered.

        All other keyword arguments will be passed to the target function

        Examples
        --------
        Column weighted row similarity with indices defined

        >>> from lace.examples import Animals
        >>> engine = Animals()
        >>> engine.pairwise_fn(
        ...     "rowsim",
        ...     indices=["wolf", "rat", "otter"],
        ... )
        shape: (9, 3)
        ┌───────┬───────┬──────────┐
        │ A     ┆ B     ┆ rowsim   │
        │ ---   ┆ ---   ┆ ---      │
        │ str   ┆ str   ┆ f64      │
        ╞═══════╪═══════╪══════════╡
        │ wolf  ┆ wolf  ┆ 1.0      │
        │ wolf  ┆ rat   ┆ 0.71689  │
        │ wolf  ┆ otter ┆ 0.492262 │
        │ rat   ┆ wolf  ┆ 0.71689  │
        │ ...   ┆ ...   ┆ ...      │
        │ rat   ┆ otter ┆ 0.613095 │
        │ otter ┆ wolf  ┆ 0.492262 │
        │ otter ┆ rat   ┆ 0.613095 │
        │ otter ┆ otter ┆ 1.0      │
        └───────┴───────┴──────────┘

        Extra keyword arguments are passed to the parent function.

        >>> engine.pairwise_fn(
        ...     "rowsim",
        ...     indices=["wolf", "rat", "otter"],
        ...     col_weighted=True,
        ... )
        shape: (9, 3)
        ┌───────┬───────┬──────────┐
        │ A     ┆ B     ┆ rowsim   │
        │ ---   ┆ ---   ┆ ---      │
        │ str   ┆ str   ┆ f64      │
        ╞═══════╪═══════╪══════════╡
        │ wolf  ┆ wolf  ┆ 1.0      │
        │ wolf  ┆ rat   ┆ 0.642647 │
        │ wolf  ┆ otter ┆ 0.302206 │
        │ rat   ┆ wolf  ┆ 0.642647 │
        │ ...   ┆ ...   ┆ ...      │
        │ rat   ┆ otter ┆ 0.491176 │
        │ otter ┆ wolf  ┆ 0.302206 │
        │ otter ┆ rat   ┆ 0.491176 │
        │ otter ┆ otter ┆ 1.0      │
        └───────┴───────┴──────────┘

        If you do not provide indices, the function is computed for the product
        of all indices.

        >>> engine.pairwise_fn("rowsim")
        shape: (2500, 3)
        ┌──────────┬──────────────┬──────────┐
        │ A        ┆ B            ┆ rowsim   │
        │ ---      ┆ ---          ┆ ---      │
        │ str      ┆ str          ┆ f64      │
        ╞══════════╪══════════════╪══════════╡
        │ antelope ┆ antelope     ┆ 1.0      │
        │ antelope ┆ grizzly+bear ┆ 0.464137 │
        │ antelope ┆ killer+whale ┆ 0.479613 │
        │ antelope ┆ beaver       ┆ 0.438467 │
        │ ...      ┆ ...          ┆ ...      │
        │ dolphin  ┆ walrus       ┆ 0.724702 │
        │ dolphin  ┆ raccoon      ┆ 0.340923 │
        │ dolphin  ┆ cow          ┆ 0.482887 │
        │ dolphin  ┆ dolphin      ┆ 1.0      │
        └──────────┴──────────────┴──────────┘
        """
        if indices is not None:
            pairs = list(it.product(indices, indices))
        else:
            pairs, _ = utils.get_all_pairs(fn_name, self.engine)

        return self.engine.pairwise_fn(fn_name, pairs, kwargs)

    def clustermap(
        self,
        fn_name: str,
        *,
        indices=None,
        linkage_method="ward",
        no_plot=False,
        fn_kwargs=None,
        **kwargs,
    ) -> ClusterMap:
        """
        Generate a clustermap of a pairwise function.

        Parameters
        ----------
        fn_name: str
            The name of the function: 'rowsim', 'mi', or 'depprob'
        indices: list[index], optional
            An optional list of indices from which to generate pairs. The output
            will be the function computed over the Cartesian product of
            ``indices``. If ``None`` (default), all indices will be considered.
        linkage_method: str, optional
            The linkage method for computing the hierarchical clustering over
            the pairwise function values. This values is passed to
            [``scipy.cluster.hierarchy.linkage``](https://docs.scipy.org/doc/scipy/reference/generated/scipy.cluster.hierarchy.linkage.html#scipy.cluster.hierarchy.linkage)
        no_plot: bool, optional
            If true, returns the linkage, and clustered pairwise function, but
            does not build a plot
        fn_kwargs: dict, optional
            Keyword arguments passed to the target function

        All other arguments passed to plotly ``imshow``

        Returns
        -------
        ClusterMap
            The result of the computation. Contains the following fields:
            - df: the clusterd polars.DataFrame computed by ``pairwise_fn``
            - linkage: the scipy-generated linkage
            - figure (optional): the plotly figure

        Examples
        --------
        Compute a dependence probability clustermap

        >>> from lace.examples import Animals
        >>> animals = Animals()
        >>> animals.clustermap(
        ...     "depprob", zmin=0, zmax=1, color_continuous_scale="greys"
        ... ).figure.show()

        Use the ``fn_kwargs`` keyword argument to pass keyword arguments to the
        target function.

        >>> animals.clustermap(
        ...     "rowsim",
        ...     zmin=0,
        ...     zmax=1,
        ...     color_continuous_scale="greys",
        ...     fn_kwargs={"wrt": ["swims"]},
        ... ).figure.show()
        """
        if fn_kwargs is None:
            fn_kwargs = {}

        fn = self.pairwise_fn(fn_name, indices, **fn_kwargs)

        df = fn.pivot(values=fn_name, index="A", columns="B")
        df, linkage = utils.hcluster(df, method=linkage_method)

        if not no_plot:
            fig = px.imshow(
                df[:, 1:],
                labels={"x": "A", "y": "B", "color": fn_name},
                y=df["A"],
                **kwargs,
            )
            return ClusterMap(df, linkage, fig)
        else:
            return ClusterMap(df, linkage)


if __name__ == "__main__":
    import doctest

    doctest.testmod()<|MERGE_RESOLUTION|>--- conflicted
+++ resolved
@@ -1015,11 +1015,7 @@
         return out
 
     def surprisal(
-<<<<<<< HEAD
-        self, col: int | str, *, rows=None, values=None, state_ixs=None
-=======
-        self, col: Union[int, str], rows=None, values=None, state_ixs=None
->>>>>>> e617eb0e
+        self, col: Union[int, str], *, rows=None, values=None, state_ixs=None
     ):
         r"""
         Compute the surprisal of a values in specific cells.
@@ -1295,14 +1291,9 @@
 
     def predict(
         self,
-<<<<<<< HEAD
-        target: str | int,
-        given: Optional[dict[str | int, object]] = None,
-        state_ixs: Optional[list[int]] = None,
-=======
         target: Union[str, int],
         given: Optional[dict[Union[str, int], object]] = None,
->>>>>>> e617eb0e
+        state_ixs: Optional[list[int]] = None,
         with_uncertainty: bool = True,
     ):
         """
