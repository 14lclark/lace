--- conflicted
+++ resolved
@@ -24,12 +24,7 @@
         i += 1
     print("```", flush=True)
 
-<<<<<<< HEAD
-
-def process_file(file, language):
-=======
 def process_file(file, language, version):
->>>>>>> 79ab9278
     print_filename(file)
     with open(file) as fh:
         result = subprocess.run(
@@ -48,11 +43,7 @@
         elif args.language == "rust":
             rust_script_contents = f"""//! ```cargo
         //! [dependencies]
-<<<<<<< HEAD
-        //! lace = {{ path = ".", version="0.2.0" }}
-=======
         //! lace = {{ path = ".", version="{version}" }}
->>>>>>> 79ab9278
         //! ```
         fn main() {{
         {code}
@@ -93,11 +84,7 @@
             if file_path in excluded_files:
                 continue
 
-<<<<<<< HEAD
-            failures += process_file(file_path, args.language)
-=======
             failures+=process_file(file_path, args.language, args.version)
->>>>>>> 79ab9278
 
     return failures
 
@@ -107,16 +94,10 @@
 )
 subparsers = parser.add_subparsers(help="Must give a subcommand")
 
-<<<<<<< HEAD
-single_file_command = subparsers.add_parser("single-file", help="Test single file")
-single_file_command.add_argument("language")
-single_file_command.add_argument("file")
-=======
 single_file_command=subparsers.add_parser("single-file", help="Test single file")
 single_file_command.add_argument('language')
 single_file_command.add_argument('file')
 single_file_command.add_argument("version") # Version isn't necessary for python, so this could be improved
->>>>>>> 79ab9278
 single_file_command.set_defaults(func=execute_single_file)
 
 directory_command = subparsers.add_parser(
