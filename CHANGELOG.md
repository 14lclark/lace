# Changelog

All notable changes to this project will be documented in this file.

The format is based on [Keep a Changelog](https://keepachangelog.com/en/1.1.0/),
and this project adheres to [Semantic Versioning](https://semver.org/spec/v2.0.0.html).

## [Unreleased]

<<<<<<< HEAD
### Added

- Added `plot.state` function in pylace to render PCC states

### Fixed

- Fixed issue that would cause random row order when indexing pylace Engines by a single (column) index, e.g., engine['column'] would return the columns in a different order every time the engine was loaded
=======
### Changed

- Updated all packages to have the correct SPDX for the Business Source License
>>>>>>> 35f4a5ca

## [python-0.5.0] - 2023-11-20

### Added

- Codebook.value_map fn and iterator

### Changed

- Added common transitions sets by name to `Engine.update` transition argument.

## [rust-0.5.0] - 2023-11-20

### Added

- Lace can now be compiled to Wasm

### Changed

- Moved CLI into its own crate
- Moved `DataSource` variants for Parquet, IPC (Arrow), and JSON data types into the `formats` feature flag.
- Moved the `CtrlC` `UpdateHandler` into `ctrlc_handler` feature flag
- Moved `Bencher` into the `bencher` feature flag
- Moved `Example` code into the `examples` feature flag (on by default)
- Replaced instances of `once_cell::sync::OnceCell` with `syd::sync::OnceLock`
- Renamed all files/methods with the name `feather` to `arrow`
- Renamed `Builder` to `EngineBuilder`

### Fixed

- Fixed typo `UpdateHandler::finialize` is now `UpdateHandler::finalize`

## [python-0.4.1] - 2023-10-19

### Fixed

- Fixed issues when indexing `Engine` with slices.

## [rust-0.4.1] - 2023-10-16

### Fixed

- Fixed stuck iterator from `ValueMap.iter`.

## [python-0.4.0] - 2023-09-27

### Added
- Component params now available from `pylace`
- `Engine`s in `pylace` now implement deepcopy

### Fixed

- Fixed `pylace`'s `__getitem__` index name to match other accessors
- Fixed `pylace`'s `append_column_metadata` to refer to the correct internal function.
- `pylace` will try to use Python's internal conversion for floats in `value_to_datum` conversion. 

### Changed

- Updated rust `polars` to version `0.33`
- Updated rust `arrow2` to `0.18`

## [rust-0.4.0] - 2023-09-27

### Fixed

 - Upgraded `polars` version to version `0.33` (fixes builds failing due to no `cmake` installed)

## [python-0.3.1] - 2023-08-28

### Fixed

- Automatic conversion from `np.int*` types to Categorical.
- Updated lace version to 0.3.1

## [rust-0.3.1] - 2023-08-28

### Fixed

- Locked to a specific version of `polars 0.32` to produce reproducible builds on Rust 1.72

## [python-0.3.0] - 2023-07-25

### Changed

- Updated lace version to 0.3.0
- Updated polars to version ^0.31

## [rust-0.3.0] - 2023-07-25

### Fixed

- Updated breaking dependencies

## [python-0.2.0] - 2023-07-14

### Changed

- `lace.Engine.__init__` now takes a Pandas' or Polars' dataframe to initialize an `Engine`

### Added

- `Engine.load` supports loading metadata from disk
- New `Codebook` class in the `lace.codebook` module
- `lace.CodebookBuilder` supports loading a codebook from disk or using parameterized inference for creating a new `Engine`
- Can append new columns to an `Engine.append_columns`
    + Specify the types of new columns with `ColumnMetadata`
- Can delete columns using `Engine.del_column`
- New plot: `lace.plot.prediction_uncertainty`

## [rust-0.2.0] - 2023-07-14

### Changed

- `FTypeCompat` class now has `Debug` implemented
- `ColMetaDataList` now has `&str` indexing (i.e., traits `Index<&str>` and `IndexMut<&str>` are implemented)
- `Engine::insert_data` no longer takes `suppl_metadata` paraemter
- `SupportExtension` class now holds a `ValueMapExtension` rather than the `k_orig` and `k_ext` fields
- Certain variants of the `lace::interface::engine::error::InsertDataError` enum had typos fixed

### Removed

- The `NoOp` update handler is gone in favor of `()`

### Added

- `DataSource::Polars` to support direct loading of Polars' DataFrame
- `Engine::del_column` to delete columns
- `Codebook::from_df` to create a codebook from a polars DataFrame
- `()` now implements `UpdateHandler` (replaces `NoOp`)
- Exposed `ExamplePaths` to public API
- New method: `lace::codebook::data::series_to_colmd`
- New method: `CategoryMap::add`
- New method: `ValueMap::extend`
- New public types in `codebook::valuemap`: `ValueMapExtension`, `ValueMapExtensionError`

### Fixed

- Clippy Lint in `lace-stats`
- Fixed bug in `StateTimeout` update handler

## [python-0.1.2] - 2023-06-09

### Fixed

- `Engine.append_rows` would incorrectly raise an exception stating that
    duplicate indices were found in polars DataFrame

## [python-0.1.1] - 2023-06-07

### Added
- Allow index column name to be a case-insensitive variant of `ID` or `Index`
    across `Engine` methods

## [rust-0.1.2] - 2023-06-07

### Added
- Allow index column name to be a case-insensitive variant of `ID` or `Index`

## [rust-0.1.1] - 2023-05-31

### Fixed

- Documentation fixes
- Benchmark tests now work properly

## [python-0.1.0] - 2023-04-24

### Added

Initial release on [PyPi](https://pypi.org/)

## [rust-0.1.0] - 2023-04-20

### Added

Initial release on [crates.io](https://crates.io/)

[unreleased]: https://github.com/promised-ai/lace/compare/python-0.5.0...HEAD
[python-0.5.0]: https://github.com/promised-ai/lace/compare/python-0.4.1...python-0.5.0
[rust-0.5.0]: https://github.com/promised-ai/lace/compare/rust-0.4.1...rust-0.5.0
[python-0.4.1]: https://github.com/promised-ai/lace/compare/python-0.4.0...python-0.4.1
[rust-0.4.1]: https://github.com/promised-ai/lace/compare/rust-0.4.0...rust-0.4.1
[python-0.4.0]: https://github.com/promised-ai/lace/compare/python-0.3.1...python-0.4.0
[rust-0.4.0]: https://github.com/promised-ai/lace/compare/rust-0.3.1...rust-0.4.0
[python-0.3.1]: https://github.com/promised-ai/lace/compare/python-0.3.0...python-0.3.1
[rust-0.3.1]: https://github.com/promised-ai/lace/compare/rust-0.3.0...rust-0.3.1
[python-0.3.0]: https://github.com/promised-ai/lace/compare/python-0.2.0...python-0.3.0
[rust-0.3.0]: https://github.com/promised-ai/lace/compare/rust-0.2.0...rust-0.3.0
[python-0.2.0]: https://github.com/promised-ai/lace/compare/python-0.1.2...python-0.2.0
[rust-0.2.0]: https://github.com/promised-ai/lace/compare/rust-0.1.2...rust-0.2.0
[python-0.1.2]: https://github.com/promised-ai/lace/compare/python-0.1.1...python-0.1.2
[python-0.1.1]: https://github.com/promised-ai/lace/compare/python-0.1.0...python-0.1.1
[rust-0.1.2]: https://github.com/promised-ai/lace/compare/rust-0.1.1...rust-0.1.2
[rust-0.1.1]: https://github.com/promised-ai/lace/compare/rust-0.1.0...rust-0.1.1
[python-0.1.0]: https://github.com/promised-ai/lace/releases/tag/python-0.1.0
[rust-0.1.0]: https://github.com/promised-ai/lace/releases/tag/rust-0.1.0
<|MERGE_RESOLUTION|>--- conflicted
+++ resolved
@@ -7,19 +7,17 @@
 
 ## [Unreleased]
 
-<<<<<<< HEAD
 ### Added
 
 - Added `plot.state` function in pylace to render PCC states
 
+### Changed
+
+- Updated all packages to have the correct SPDX for the Business Source License
+
 ### Fixed
 
 - Fixed issue that would cause random row order when indexing pylace Engines by a single (column) index, e.g., engine['column'] would return the columns in a different order every time the engine was loaded
-=======
-### Changed
-
-- Updated all packages to have the correct SPDX for the Business Source License
->>>>>>> 35f4a5ca
 
 ## [python-0.5.0] - 2023-11-20
 
