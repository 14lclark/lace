# Changelog

All notable changes to this project will be documented in this file.

The format is based on [Keep a Changelog](https://keepachangelog.com/en/1.1.0/),
and this project adheres to [Semantic Versioning](https://semver.org/spec/v2.0.0.html).

## [Unreleased]

## [python-0.2.0]

### Changed

- `lace.Engine.__init__` now takes a Pandas' or Polars' dataframe to initialize an `Engine`

### Added

- `Engine.load` supports loading metadata from disk
- New `Codebook` class in the `lace.codebook` module
- `lace.CodebookBuilder` supports loading a codebook from disk or using parameterized inference for creating a new `Engine`
- Can append new columns to an `Engine.append_columns`
    + Specify the types of new columns with `ColumnMetadata`
- Can delete columns using `Engine.del_column`
- New plot: `lace.plot.prediction_uncertainty`

## [rust-0.2.0]

### Changed

- `FTypeCompat` class now has `Debug` implemented
- `ColMetaDataList` now has `&str` indexing (i.e., traits `Index<&str>` and `IndexMut<&str>` are implemented)
- `Engine::insert_data` no longer takes `suppl_metadata` paraemter
- `SupportExtension` class now holds a `ValueMapExtension` rather than the `k_orig` and `k_ext` fields
- Certain variants of the `lace::interface::engine::error::InsertDataError` enum had typos fixed

### Removed

- The `NoOp` update handler is gone in favor of `()`

### Added

- `DataSource::Polars` to support direct loading of Polars' DataFrame
- `Engine::del_column` to delete columns
<<<<<<< HEAD
- `Codebook::from_df` to create a codebook from a polars DataFrame
- `()` now implements `UpdateHandler` (replaces `NoOp`)
- Exposed `ExamplePaths` to public API
=======
- New method: `lace::codebook::data::series_to_colmd`
- New method: `CategoryMap::add`
- New method: `ValueMap::extend`
- New public types in `codebook::valuemap`: `ValueMapExtension`, `ValueMapExtensionError`
>>>>>>> 4261027e

### Fixed

- Clippy Lint in `lace-stats`
- Fixed bug in `StateTimeout` update handler

## [python-0.1.2] - 2023-06-09

### Fixed

- `Engine.append_rows` would incorrectly raise an exception stating that
    duplicate indices were found in polars DataFrame

## [python-0.1.1] - 2023-06-07

### Added
- Allow index column name to be a case-insensitive variant of `ID` or `Index`
    across `Engine` methods

## [rust-0.1.2] - 2023-06-07

### Added
- Allow index column name to be a case-insensitive variant of `ID` or `Index`

## [rust-0.1.1] - 2023-05-31

### Fixed

- Documentation fixes
- Benchmark tests now work properly

## [python-0.1.0] - 2023-04-24

### Added

Initial release on [PyPi](https://pypi.org/)

## [rust-0.1.0] - 2023-04-20

### Added

Initial release on [crates.io](https://crates.io/)

[unreleased]: https://github.com/promised-ai/lace/compare/python-0.1.0...HEAD
[rust-0.1.1]: https://github.com/promised-ai/lace/compare/rust-0.1.1...rust-0.1.0
[python-0.1.0]: https://github.com/promised-ai/lace/releases/tag/python-0.1.0
[rust-0.1.0]: https://github.com/promised-ai/lace/releases/tag/rust-0.1.0
<|MERGE_RESOLUTION|>--- conflicted
+++ resolved
@@ -41,16 +41,13 @@
 
 - `DataSource::Polars` to support direct loading of Polars' DataFrame
 - `Engine::del_column` to delete columns
-<<<<<<< HEAD
 - `Codebook::from_df` to create a codebook from a polars DataFrame
 - `()` now implements `UpdateHandler` (replaces `NoOp`)
 - Exposed `ExamplePaths` to public API
-=======
 - New method: `lace::codebook::data::series_to_colmd`
 - New method: `CategoryMap::add`
 - New method: `ValueMap::extend`
 - New public types in `codebook::valuemap`: `ValueMapExtension`, `ValueMapExtensionError`
->>>>>>> 4261027e
 
 ### Fixed
 
