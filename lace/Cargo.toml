[package]
name = "lace"
<<<<<<< HEAD
version = "0.2.0"
=======
version = "0.1.1"
>>>>>>> 79ab9278
authors = ["Promised AI"]
build = "build.rs"
edition = "2021"
exclude = ["tests/*", "resources/test/*", "target/*"]
rust-version = "1.58.1"
license = "SSPL-1.0"
homepage = "https://www.lace.dev/"
repository = "https://github.com/promised-ai/lace"
description = "A probabilistic cross-categorization engine"

[workspace]
members = [
    "lace_utils",
    "lace_stats",
    "lace_codebook",
    "lace_cc",
    "lace_geweke",
    "lace_consts",
    "lace_data",
    "lace_metadata",
]

[build-dependencies]
dirs = "4"

[lib]
name = "lace"
path = "src/lib.rs"

[[bin]]
name = "lace"
path = "bin/main.rs"

[dependencies]
<<<<<<< HEAD
lace_cc = { path = "lace_cc", version = "0.1.0" }
lace_utils = { path = "lace_utils", version = "0.1.0" }
lace_stats = { path = "lace_stats", version = "0.1.1" }
lace_codebook = { path = "lace_codebook", version = "0.1.0" }
lace_geweke = { path = "lace_geweke", version = "0.1.0" }
lace_consts = { path = "lace_consts", version = "0.1.0" }
lace_data = { path = "lace_data", version = "0.1.0" }
lace_metadata = { path = "lace_metadata", version = "0.1.0" }
=======
lace_cc = { path = "lace_cc", version = "0.1.1" }
lace_utils = { path = "lace_utils", version = "0.1.1" }
lace_stats = { path = "lace_stats", version = "0.1.1" }
lace_codebook = { path = "lace_codebook", version = "0.1.1" }
lace_geweke = { path = "lace_geweke", version = "0.1.1" }
lace_consts = { path = "lace_consts", version = "0.1.1" }
lace_data = { path = "lace_data", version = "0.1.1" }
lace_metadata = { path = "lace_metadata", version = "0.1.1" }
>>>>>>> 79ab9278
dirs = "4"
itertools = "0.10.3"
num = "0.4"
rand_xoshiro = { version="0.6", features = ["serde1"] }
rand_distr = "0.4"
rand = {version="0.8", features=["serde1"]}
rayon = "1.5"
serde = { version = "1", features = ["derive"] }
serde_yaml = "0.9.4"
serde_json = "1"
bincode = "1"
toml = "0.5"
clap = { version = "3.2.17", features = ["derive"] }
special = "0.8"
log = "0.4"
env_logger = "0.9"
regex = "1"
maplit = "1"
indexmap = { version = "1.5.1", features = ["serde-1"] }
thiserror = "1.0.19"
indicatif = "0.17.0"
ctrlc = "3.2.1"
flate2 = "1.0.23"
polars = { version = "0.30", features = ["parquet", "json", "ipc", "dtype-full", "decompress"] }

[dev-dependencies]
approx = "0.5.1"
tempfile = "3.4"
criterion = "0.4"
indoc = "1.0.7"
once_cell = "1.13.0"
plotly = "0.7"

[profile.release]
lto = "fat"

[profile.bench]
lto = "fat"
codegen-units = 1

[[bench]]
name = "insert_data"
harness = false

[[bench]]
name = "oracle_fns"
harness = false<|MERGE_RESOLUTION|>--- conflicted
+++ resolved
@@ -1,10 +1,6 @@
 [package]
 name = "lace"
-<<<<<<< HEAD
 version = "0.2.0"
-=======
-version = "0.1.1"
->>>>>>> 79ab9278
 authors = ["Promised AI"]
 build = "build.rs"
 edition = "2021"
@@ -39,16 +35,6 @@
 path = "bin/main.rs"
 
 [dependencies]
-<<<<<<< HEAD
-lace_cc = { path = "lace_cc", version = "0.1.0" }
-lace_utils = { path = "lace_utils", version = "0.1.0" }
-lace_stats = { path = "lace_stats", version = "0.1.1" }
-lace_codebook = { path = "lace_codebook", version = "0.1.0" }
-lace_geweke = { path = "lace_geweke", version = "0.1.0" }
-lace_consts = { path = "lace_consts", version = "0.1.0" }
-lace_data = { path = "lace_data", version = "0.1.0" }
-lace_metadata = { path = "lace_metadata", version = "0.1.0" }
-=======
 lace_cc = { path = "lace_cc", version = "0.1.1" }
 lace_utils = { path = "lace_utils", version = "0.1.1" }
 lace_stats = { path = "lace_stats", version = "0.1.1" }
@@ -57,7 +43,6 @@
 lace_consts = { path = "lace_consts", version = "0.1.1" }
 lace_data = { path = "lace_data", version = "0.1.1" }
 lace_metadata = { path = "lace_metadata", version = "0.1.1" }
->>>>>>> 79ab9278
 dirs = "4"
 itertools = "0.10.3"
 num = "0.4"
